# Copyright 2017 The TensorFlow Authors. All Rights Reserved.
#
# Licensed under the Apache License, Version 2.0 (the "License");
# you may not use this file except in compliance with the License.
# You may obtain a copy of the License at
#
#     http://www.apache.org/licenses/LICENSE-2.0
#
# Unless required by applicable law or agreed to in writing, software
# distributed under the License is distributed on an "AS IS" BASIS,
# WITHOUT WARRANTIES OR CONDITIONS OF ANY KIND, either express or implied.
# See the License for the specific language governing permissions and
# limitations under the License.
# ==============================================================================
"""Tests for linear.py."""

from __future__ import absolute_import
from __future__ import division
from __future__ import print_function

from tensorflow.python.estimator.canned import linear
from tensorflow.python.estimator.canned import linear_testing_utils
from tensorflow.python.platform import test
<<<<<<< HEAD
from tensorflow.python.summary.writer import writer_cache
from tensorflow.python.training import checkpoint_utils
from tensorflow.python.training import optimizer
=======
>>>>>>> 1d68f729


def _linear_regressor_fn(*args, **kwargs):
  return linear.LinearRegressor(*args, **kwargs)


def _linear_classifier_fn(*args, **kwargs):
  return linear.LinearClassifier(*args, **kwargs)


# Tests for Linear Regressor.


class LinearRegressorPartitionerTest(
    linear_testing_utils.BaseLinearRegressorPartitionerTest, test.TestCase):

  def __init__(self, methodName='runTest'):  # pylint: disable=invalid-name
    test.TestCase.__init__(self, methodName)
    linear_testing_utils.BaseLinearRegressorPartitionerTest.__init__(
        self, _linear_regressor_fn)


class LinearRegressorEvaluationTest(
    linear_testing_utils.BaseLinearRegressorEvaluationTest, test.TestCase):

  def __init__(self, methodName='runTest'):  # pylint: disable=invalid-name
    test.TestCase.__init__(self, methodName)
    linear_testing_utils.BaseLinearRegressorEvaluationTest.__init__(
        self, _linear_regressor_fn)


class LinearRegressorPredictTest(
    linear_testing_utils.BaseLinearRegressorPredictTest, test.TestCase):

  def __init__(self, methodName='runTest'):  # pylint: disable=invalid-name
    test.TestCase.__init__(self, methodName)
    linear_testing_utils.BaseLinearRegressorPredictTest.__init__(
        self, _linear_regressor_fn)


class LinearRegressorIntegrationTest(
    linear_testing_utils.BaseLinearRegressorIntegrationTest, test.TestCase):

  def __init__(self, methodName='runTest'):  # pylint: disable=invalid-name
    test.TestCase.__init__(self, methodName)
    linear_testing_utils.BaseLinearRegressorIntegrationTest.__init__(
        self, _linear_regressor_fn)


class LinearRegressorTrainingTest(
    linear_testing_utils.BaseLinearRegressorTrainingTest, test.TestCase):

  def __init__(self, methodName='runTest'):  # pylint: disable=invalid-name
    test.TestCase.__init__(self, methodName)
    linear_testing_utils.BaseLinearRegressorTrainingTest.__init__(
        self, _linear_regressor_fn)


<<<<<<< HEAD
class _BaseLinearClassiferTrainingTest(object):

  def __init__(self, n_classes):
    self._n_classes = n_classes
    self._logits_dimensions = (
        self._n_classes if self._n_classes > 2 else 1)

  def setUp(self):
    self._model_dir = tempfile.mkdtemp()

  def tearDown(self):
    if self._model_dir:
      writer_cache.FileWriterCache.clear()
      shutil.rmtree(self._model_dir)

  def _mock_optimizer(self, expected_loss=None):
    expected_var_names = [
        '%s/part_0:0' % linear_testing_utils.AGE_WEIGHT_NAME,
        '%s/part_0:0' % linear_testing_utils.BIAS_NAME
    ]

    def _minimize(loss, global_step):
      trainable_vars = ops.get_collection(ops.GraphKeys.TRAINABLE_VARIABLES)
      self.assertItemsEqual(
          expected_var_names,
          [var.name for var in trainable_vars])

      # Verify loss. We can't check the value directly, so we add an assert op.
      self.assertEquals(0, loss.shape.ndims)
      if expected_loss is None:
        return state_ops.assign_add(global_step, 1).op
      assert_loss = linear_testing_utils.assert_close(
          math_ops.to_float(expected_loss, name='expected'),
          loss,
          name='assert_loss')
      with ops.control_dependencies((assert_loss,)):
        return state_ops.assign_add(global_step, 1).op

    mock_optimizer = test.mock.NonCallableMock(
        spec=optimizer.Optimizer,
        wraps=optimizer.Optimizer(use_locking=False, name='my_optimizer'))
    mock_optimizer.minimize = test.mock.MagicMock(wraps=_minimize)

    # NOTE: Estimator.params performs a deepcopy, which wreaks havoc with mocks.
    # So, return mock_optimizer itself for deepcopy.
    mock_optimizer.__deepcopy__ = lambda _: mock_optimizer
    return mock_optimizer

  def _assert_checkpoint(
      self, expected_global_step, expected_age_weight=None, expected_bias=None):
    logits_dimension = self._logits_dimensions

    shapes = {
        name: shape for (name, shape) in
        checkpoint_utils.list_variables(self._model_dir)
    }

    self.assertEqual([], shapes[ops.GraphKeys.GLOBAL_STEP])
    self.assertEqual(
        expected_global_step,
        checkpoint_utils.load_variable(
            self._model_dir, ops.GraphKeys.GLOBAL_STEP))

    self.assertEqual([1, logits_dimension],
                     shapes[linear_testing_utils.AGE_WEIGHT_NAME])
    if expected_age_weight is not None:
      self.assertAllEqual(expected_age_weight,
                          checkpoint_utils.load_variable(
                              self._model_dir,
                              linear_testing_utils.AGE_WEIGHT_NAME))

    self.assertEqual([logits_dimension], shapes[linear_testing_utils.BIAS_NAME])
    if expected_bias is not None:
      self.assertAllEqual(expected_bias,
                          checkpoint_utils.load_variable(
                              self._model_dir, linear_testing_utils.BIAS_NAME))

  def testFromScratchWithDefaultOptimizer(self):
    n_classes = self._n_classes
    label = 0
    age = 17
    est = linear.LinearClassifier(
        feature_columns=(feature_column_lib.numeric_column('age'),),
        n_classes=n_classes,
        model_dir=self._model_dir)

    # Train for a few steps, and validate final checkpoint.
    num_steps = 10
    est.train(
        input_fn=lambda: ({'age': ((age,),)}, ((label,),)), steps=num_steps)
    self._assert_checkpoint(num_steps)

  def testTrainWithTwoDimsLabel(self):
    n_classes = self._n_classes
    batch_size = 20

    est = linear.LinearClassifier(
        feature_columns=(feature_column_lib.numeric_column('age'),),
        n_classes=n_classes,
        model_dir=self._model_dir)
    data_rank_1 = np.array([0, 1])
    data_rank_2 = np.array([[0], [1]])
    self.assertEqual((2,), data_rank_1.shape)
    self.assertEqual((2, 1), data_rank_2.shape)

    train_input_fn = numpy_io.numpy_input_fn(
        x={'age': data_rank_1},
        y=data_rank_2,
        batch_size=batch_size,
        num_epochs=None,
        shuffle=True)
    est.train(train_input_fn, steps=200)
    self._assert_checkpoint(200)

  def testTrainWithOneDimLabel(self):
    n_classes = self._n_classes
    batch_size = 20

    est = linear.LinearClassifier(
        feature_columns=(feature_column_lib.numeric_column('age'),),
        n_classes=n_classes,
        model_dir=self._model_dir)
    data_rank_1 = np.array([0, 1])
    self.assertEqual((2,), data_rank_1.shape)

    train_input_fn = numpy_io.numpy_input_fn(
        x={'age': data_rank_1},
        y=data_rank_1,
        batch_size=batch_size,
        num_epochs=None,
        shuffle=True)
    est.train(train_input_fn, steps=200)
    self._assert_checkpoint(200)

  def testTrainWithTwoDimsWeight(self):
    n_classes = self._n_classes
    batch_size = 20

    est = linear.LinearClassifier(
        feature_columns=(feature_column_lib.numeric_column('age'),),
        weight_feature_key='w',
        n_classes=n_classes,
        model_dir=self._model_dir)
    data_rank_1 = np.array([0, 1])
    data_rank_2 = np.array([[0], [1]])
    self.assertEqual((2,), data_rank_1.shape)
    self.assertEqual((2, 1), data_rank_2.shape)

    train_input_fn = numpy_io.numpy_input_fn(
        x={'age': data_rank_1, 'w': data_rank_2}, y=data_rank_1,
        batch_size=batch_size, num_epochs=None,
        shuffle=True)
    est.train(train_input_fn, steps=200)
    self._assert_checkpoint(200)

  def testTrainWithOneDimWeight(self):
    n_classes = self._n_classes
    batch_size = 20

    est = linear.LinearClassifier(
        feature_columns=(feature_column_lib.numeric_column('age'),),
        weight_feature_key='w',
        n_classes=n_classes,
        model_dir=self._model_dir)
    data_rank_1 = np.array([0, 1])
    self.assertEqual((2,), data_rank_1.shape)

    train_input_fn = numpy_io.numpy_input_fn(
        x={'age': data_rank_1, 'w': data_rank_1}, y=data_rank_1,
        batch_size=batch_size, num_epochs=None,
        shuffle=True)
    est.train(train_input_fn, steps=200)
    self._assert_checkpoint(200)

  def testFromScratch(self):
    n_classes = self._n_classes
    label = 1
    age = 17
    # For binary classifer:
    #   loss = sigmoid_cross_entropy(logits, label) where logits=0 (weights are
    #   all zero initially) and label = 1 so,
    #      loss = 1 * -log ( sigmoid(logits) ) = 0.69315
    # For multi class classifer:
    #   loss = cross_entropy(logits, label) where logits are all 0s (weights are
    #   all zero initially) and label = 1 so,
    #      loss = 1 * -log ( 1.0 / n_classes )
    # For this particular test case, as logits are same, the formular
    # 1 * -log ( 1.0 / n_classes ) covers both binary and multi class cases.
    mock_optimizer = self._mock_optimizer(
        expected_loss=-1 * math.log(1.0/n_classes))

    est = linear.LinearClassifier(
        feature_columns=(feature_column_lib.numeric_column('age'),),
        n_classes=n_classes,
        optimizer=mock_optimizer,
        model_dir=self._model_dir)
    self.assertEqual(0, mock_optimizer.minimize.call_count)

    # Train for a few steps, and validate optimizer and final checkpoint.
    num_steps = 10
    est.train(
        input_fn=lambda: ({'age': ((age,),)}, ((label,),)), steps=num_steps)
    self.assertEqual(1, mock_optimizer.minimize.call_count)
    self._assert_checkpoint(
        expected_global_step=num_steps,
        expected_age_weight=[[0.]] if n_classes == 2 else [[0.] * n_classes],
        expected_bias=[0.] if n_classes == 2 else [.0] * n_classes)

  def testFromCheckpoint(self):
    # Create initial checkpoint.
    n_classes = self._n_classes
    label = 1
    age = 17
    # For binary case, the expected weight has shape (1,1). For multi class
    # case, the shape is (1, n_classes). In order to test the weights, set
    # weights as 2.0 * range(n_classes).
    age_weight = [[2.0]] if n_classes == 2 else (
        np.reshape(2.0 * np.array(list(range(n_classes)), dtype=np.float32),
                   (1, n_classes)))
    bias = [-35.0] if n_classes == 2 else [-35.0] * n_classes
    initial_global_step = 100
    with ops.Graph().as_default():
      variables.Variable(age_weight, name=linear_testing_utils.AGE_WEIGHT_NAME)
      variables.Variable(bias, name=linear_testing_utils.BIAS_NAME)
      variables.Variable(
          initial_global_step, name=ops.GraphKeys.GLOBAL_STEP,
          dtype=dtypes.int64)
      linear_testing_utils.save_variables_to_ckpt(self._model_dir)

    # For binary classifer:
    #   logits = age * age_weight + bias = 17 * 2. - 35. = -1.
    #   loss = sigmoid_cross_entropy(logits, label)
    #   so, loss = 1 * -log ( sigmoid(-1) ) = 1.3133
    # For multi class classifer:
    #   loss = cross_entropy(logits, label)
    #   where logits = 17 * age_weight + bias and label = 1
    #   so, loss = 1 * -log ( soft_max(logits)[1] )
    if n_classes == 2:
      expected_loss = 1.3133
    else:
      logits = age_weight * age + bias
      logits_exp = np.exp(logits)
      softmax = logits_exp / logits_exp.sum()
      expected_loss = -1 * math.log(softmax[0, label])

    mock_optimizer = self._mock_optimizer(expected_loss=expected_loss)

    est = linear.LinearClassifier(
        feature_columns=(feature_column_lib.numeric_column('age'),),
        n_classes=n_classes,
        optimizer=mock_optimizer,
        model_dir=self._model_dir)
    self.assertEqual(0, mock_optimizer.minimize.call_count)

    # Train for a few steps, and validate optimizer and final checkpoint.
    num_steps = 10
    est.train(
        input_fn=lambda: ({'age': ((age,),)}, ((label,),)), steps=num_steps)
    self.assertEqual(1, mock_optimizer.minimize.call_count)
    self._assert_checkpoint(
        expected_global_step=initial_global_step + num_steps,
        expected_age_weight=age_weight,
        expected_bias=bias)

  def testFromCheckpointMultiBatch(self):
    # Create initial checkpoint.
    n_classes = self._n_classes
    label = [1, 0]
    age = [17, 18.5]
    # For binary case, the expected weight has shape (1,1). For multi class
    # case, the shape is (1, n_classes). In order to test the weights, set
    # weights as 2.0 * range(n_classes).
    age_weight = [[2.0]] if n_classes == 2 else (
        np.reshape(2.0 * np.array(list(range(n_classes)), dtype=np.float32),
                   (1, n_classes)))
    bias = [-35.0] if n_classes == 2 else [-35.0] * n_classes
    initial_global_step = 100
    with ops.Graph().as_default():
      variables.Variable(age_weight, name=linear_testing_utils.AGE_WEIGHT_NAME)
      variables.Variable(bias, name=linear_testing_utils.BIAS_NAME)
      variables.Variable(
          initial_global_step, name=ops.GraphKeys.GLOBAL_STEP,
          dtype=dtypes.int64)
      linear_testing_utils.save_variables_to_ckpt(self._model_dir)

    # For binary classifer:
    #   logits = age * age_weight + bias
    #   logits[0] = 17 * 2. - 35. = -1.
    #   logits[1] = 18.5 * 2. - 35. = 2.
    #   loss = sigmoid_cross_entropy(logits, label)
    #   so, loss[0] = 1 * -log ( sigmoid(-1) ) = 1.3133
    #       loss[1] = (1 - 0) * -log ( 1- sigmoid(2) ) = 2.1269
    # For multi class classifer:
    #   loss = cross_entropy(logits, label)
    #   where logits = [17, 18.5] * age_weight + bias and label = [1, 0]
    #   so, loss = 1 * -log ( soft_max(logits)[label] )
    if n_classes == 2:
      expected_loss = (1.3133 + 2.1269)
    else:
      logits = age_weight * np.reshape(age, (2, 1)) + bias
      logits_exp = np.exp(logits)
      softmax_row_0 = logits_exp[0] / logits_exp[0].sum()
      softmax_row_1 = logits_exp[1] / logits_exp[1].sum()
      expected_loss_0 = -1 * math.log(softmax_row_0[label[0]])
      expected_loss_1 = -1 * math.log(softmax_row_1[label[1]])
      expected_loss = expected_loss_0 + expected_loss_1

    mock_optimizer = self._mock_optimizer(expected_loss=expected_loss)

    est = linear.LinearClassifier(
        feature_columns=(feature_column_lib.numeric_column('age'),),
        n_classes=n_classes,
        optimizer=mock_optimizer,
        model_dir=self._model_dir)
    self.assertEqual(0, mock_optimizer.minimize.call_count)

    # Train for a few steps, and validate optimizer and final checkpoint.
    num_steps = 10
    est.train(
        input_fn=lambda: ({'age': (age)}, (label)),
        steps=num_steps)
    self.assertEqual(1, mock_optimizer.minimize.call_count)
    self._assert_checkpoint(
        expected_global_step=initial_global_step + num_steps,
        expected_age_weight=age_weight,
        expected_bias=bias)
=======
# Tests for Linear Classifer.
>>>>>>> 1d68f729


class LinearClassiferWithBinaryClassesTrainingTest(
    linear_testing_utils.BaseLinearClassiferTrainingTest, test.TestCase):

  def __init__(self, methodName='runTest'):  # pylint: disable=invalid-name
    test.TestCase.__init__(self, methodName)
    linear_testing_utils.BaseLinearClassiferTrainingTest.__init__(
        self, n_classes=2)


class LinearClassiferWithMultiClassesTrainingTest(
    linear_testing_utils.BaseLinearClassiferTrainingTest, test.TestCase):

  def __init__(self, methodName='runTest'):  # pylint: disable=invalid-name
    test.TestCase.__init__(self, methodName)
    linear_testing_utils.BaseLinearClassiferTrainingTest.__init__(
        self, n_classes=4)


class LinearClassiferWithBinaryClassesEvaluationTest(
    linear_testing_utils.BaseLinearClassiferEvaluationTest, test.TestCase):

  def __init__(self, methodName='runTest'):  # pylint: disable=invalid-name
    test.TestCase.__init__(self, methodName)
    linear_testing_utils.BaseLinearClassiferEvaluationTest.__init__(
        self, n_classes=2, linear_classifer_fn=_linear_classifier_fn)


class LinearClassiferWithMultiClassesEvaluationTest(
    linear_testing_utils.BaseLinearClassiferEvaluationTest, test.TestCase):

  def __init__(self, methodName='runTest'):  # pylint: disable=invalid-name
    test.TestCase.__init__(self, methodName)
    linear_testing_utils.BaseLinearClassiferEvaluationTest.__init__(
        self, n_classes=4, linear_classifer_fn=_linear_classifier_fn)


if __name__ == '__main__':
  test.main()<|MERGE_RESOLUTION|>--- conflicted
+++ resolved
@@ -21,12 +21,6 @@
 from tensorflow.python.estimator.canned import linear
 from tensorflow.python.estimator.canned import linear_testing_utils
 from tensorflow.python.platform import test
-<<<<<<< HEAD
-from tensorflow.python.summary.writer import writer_cache
-from tensorflow.python.training import checkpoint_utils
-from tensorflow.python.training import optimizer
-=======
->>>>>>> 1d68f729
 
 
 def _linear_regressor_fn(*args, **kwargs):
@@ -85,336 +79,7 @@
         self, _linear_regressor_fn)
 
 
-<<<<<<< HEAD
-class _BaseLinearClassiferTrainingTest(object):
-
-  def __init__(self, n_classes):
-    self._n_classes = n_classes
-    self._logits_dimensions = (
-        self._n_classes if self._n_classes > 2 else 1)
-
-  def setUp(self):
-    self._model_dir = tempfile.mkdtemp()
-
-  def tearDown(self):
-    if self._model_dir:
-      writer_cache.FileWriterCache.clear()
-      shutil.rmtree(self._model_dir)
-
-  def _mock_optimizer(self, expected_loss=None):
-    expected_var_names = [
-        '%s/part_0:0' % linear_testing_utils.AGE_WEIGHT_NAME,
-        '%s/part_0:0' % linear_testing_utils.BIAS_NAME
-    ]
-
-    def _minimize(loss, global_step):
-      trainable_vars = ops.get_collection(ops.GraphKeys.TRAINABLE_VARIABLES)
-      self.assertItemsEqual(
-          expected_var_names,
-          [var.name for var in trainable_vars])
-
-      # Verify loss. We can't check the value directly, so we add an assert op.
-      self.assertEquals(0, loss.shape.ndims)
-      if expected_loss is None:
-        return state_ops.assign_add(global_step, 1).op
-      assert_loss = linear_testing_utils.assert_close(
-          math_ops.to_float(expected_loss, name='expected'),
-          loss,
-          name='assert_loss')
-      with ops.control_dependencies((assert_loss,)):
-        return state_ops.assign_add(global_step, 1).op
-
-    mock_optimizer = test.mock.NonCallableMock(
-        spec=optimizer.Optimizer,
-        wraps=optimizer.Optimizer(use_locking=False, name='my_optimizer'))
-    mock_optimizer.minimize = test.mock.MagicMock(wraps=_minimize)
-
-    # NOTE: Estimator.params performs a deepcopy, which wreaks havoc with mocks.
-    # So, return mock_optimizer itself for deepcopy.
-    mock_optimizer.__deepcopy__ = lambda _: mock_optimizer
-    return mock_optimizer
-
-  def _assert_checkpoint(
-      self, expected_global_step, expected_age_weight=None, expected_bias=None):
-    logits_dimension = self._logits_dimensions
-
-    shapes = {
-        name: shape for (name, shape) in
-        checkpoint_utils.list_variables(self._model_dir)
-    }
-
-    self.assertEqual([], shapes[ops.GraphKeys.GLOBAL_STEP])
-    self.assertEqual(
-        expected_global_step,
-        checkpoint_utils.load_variable(
-            self._model_dir, ops.GraphKeys.GLOBAL_STEP))
-
-    self.assertEqual([1, logits_dimension],
-                     shapes[linear_testing_utils.AGE_WEIGHT_NAME])
-    if expected_age_weight is not None:
-      self.assertAllEqual(expected_age_weight,
-                          checkpoint_utils.load_variable(
-                              self._model_dir,
-                              linear_testing_utils.AGE_WEIGHT_NAME))
-
-    self.assertEqual([logits_dimension], shapes[linear_testing_utils.BIAS_NAME])
-    if expected_bias is not None:
-      self.assertAllEqual(expected_bias,
-                          checkpoint_utils.load_variable(
-                              self._model_dir, linear_testing_utils.BIAS_NAME))
-
-  def testFromScratchWithDefaultOptimizer(self):
-    n_classes = self._n_classes
-    label = 0
-    age = 17
-    est = linear.LinearClassifier(
-        feature_columns=(feature_column_lib.numeric_column('age'),),
-        n_classes=n_classes,
-        model_dir=self._model_dir)
-
-    # Train for a few steps, and validate final checkpoint.
-    num_steps = 10
-    est.train(
-        input_fn=lambda: ({'age': ((age,),)}, ((label,),)), steps=num_steps)
-    self._assert_checkpoint(num_steps)
-
-  def testTrainWithTwoDimsLabel(self):
-    n_classes = self._n_classes
-    batch_size = 20
-
-    est = linear.LinearClassifier(
-        feature_columns=(feature_column_lib.numeric_column('age'),),
-        n_classes=n_classes,
-        model_dir=self._model_dir)
-    data_rank_1 = np.array([0, 1])
-    data_rank_2 = np.array([[0], [1]])
-    self.assertEqual((2,), data_rank_1.shape)
-    self.assertEqual((2, 1), data_rank_2.shape)
-
-    train_input_fn = numpy_io.numpy_input_fn(
-        x={'age': data_rank_1},
-        y=data_rank_2,
-        batch_size=batch_size,
-        num_epochs=None,
-        shuffle=True)
-    est.train(train_input_fn, steps=200)
-    self._assert_checkpoint(200)
-
-  def testTrainWithOneDimLabel(self):
-    n_classes = self._n_classes
-    batch_size = 20
-
-    est = linear.LinearClassifier(
-        feature_columns=(feature_column_lib.numeric_column('age'),),
-        n_classes=n_classes,
-        model_dir=self._model_dir)
-    data_rank_1 = np.array([0, 1])
-    self.assertEqual((2,), data_rank_1.shape)
-
-    train_input_fn = numpy_io.numpy_input_fn(
-        x={'age': data_rank_1},
-        y=data_rank_1,
-        batch_size=batch_size,
-        num_epochs=None,
-        shuffle=True)
-    est.train(train_input_fn, steps=200)
-    self._assert_checkpoint(200)
-
-  def testTrainWithTwoDimsWeight(self):
-    n_classes = self._n_classes
-    batch_size = 20
-
-    est = linear.LinearClassifier(
-        feature_columns=(feature_column_lib.numeric_column('age'),),
-        weight_feature_key='w',
-        n_classes=n_classes,
-        model_dir=self._model_dir)
-    data_rank_1 = np.array([0, 1])
-    data_rank_2 = np.array([[0], [1]])
-    self.assertEqual((2,), data_rank_1.shape)
-    self.assertEqual((2, 1), data_rank_2.shape)
-
-    train_input_fn = numpy_io.numpy_input_fn(
-        x={'age': data_rank_1, 'w': data_rank_2}, y=data_rank_1,
-        batch_size=batch_size, num_epochs=None,
-        shuffle=True)
-    est.train(train_input_fn, steps=200)
-    self._assert_checkpoint(200)
-
-  def testTrainWithOneDimWeight(self):
-    n_classes = self._n_classes
-    batch_size = 20
-
-    est = linear.LinearClassifier(
-        feature_columns=(feature_column_lib.numeric_column('age'),),
-        weight_feature_key='w',
-        n_classes=n_classes,
-        model_dir=self._model_dir)
-    data_rank_1 = np.array([0, 1])
-    self.assertEqual((2,), data_rank_1.shape)
-
-    train_input_fn = numpy_io.numpy_input_fn(
-        x={'age': data_rank_1, 'w': data_rank_1}, y=data_rank_1,
-        batch_size=batch_size, num_epochs=None,
-        shuffle=True)
-    est.train(train_input_fn, steps=200)
-    self._assert_checkpoint(200)
-
-  def testFromScratch(self):
-    n_classes = self._n_classes
-    label = 1
-    age = 17
-    # For binary classifer:
-    #   loss = sigmoid_cross_entropy(logits, label) where logits=0 (weights are
-    #   all zero initially) and label = 1 so,
-    #      loss = 1 * -log ( sigmoid(logits) ) = 0.69315
-    # For multi class classifer:
-    #   loss = cross_entropy(logits, label) where logits are all 0s (weights are
-    #   all zero initially) and label = 1 so,
-    #      loss = 1 * -log ( 1.0 / n_classes )
-    # For this particular test case, as logits are same, the formular
-    # 1 * -log ( 1.0 / n_classes ) covers both binary and multi class cases.
-    mock_optimizer = self._mock_optimizer(
-        expected_loss=-1 * math.log(1.0/n_classes))
-
-    est = linear.LinearClassifier(
-        feature_columns=(feature_column_lib.numeric_column('age'),),
-        n_classes=n_classes,
-        optimizer=mock_optimizer,
-        model_dir=self._model_dir)
-    self.assertEqual(0, mock_optimizer.minimize.call_count)
-
-    # Train for a few steps, and validate optimizer and final checkpoint.
-    num_steps = 10
-    est.train(
-        input_fn=lambda: ({'age': ((age,),)}, ((label,),)), steps=num_steps)
-    self.assertEqual(1, mock_optimizer.minimize.call_count)
-    self._assert_checkpoint(
-        expected_global_step=num_steps,
-        expected_age_weight=[[0.]] if n_classes == 2 else [[0.] * n_classes],
-        expected_bias=[0.] if n_classes == 2 else [.0] * n_classes)
-
-  def testFromCheckpoint(self):
-    # Create initial checkpoint.
-    n_classes = self._n_classes
-    label = 1
-    age = 17
-    # For binary case, the expected weight has shape (1,1). For multi class
-    # case, the shape is (1, n_classes). In order to test the weights, set
-    # weights as 2.0 * range(n_classes).
-    age_weight = [[2.0]] if n_classes == 2 else (
-        np.reshape(2.0 * np.array(list(range(n_classes)), dtype=np.float32),
-                   (1, n_classes)))
-    bias = [-35.0] if n_classes == 2 else [-35.0] * n_classes
-    initial_global_step = 100
-    with ops.Graph().as_default():
-      variables.Variable(age_weight, name=linear_testing_utils.AGE_WEIGHT_NAME)
-      variables.Variable(bias, name=linear_testing_utils.BIAS_NAME)
-      variables.Variable(
-          initial_global_step, name=ops.GraphKeys.GLOBAL_STEP,
-          dtype=dtypes.int64)
-      linear_testing_utils.save_variables_to_ckpt(self._model_dir)
-
-    # For binary classifer:
-    #   logits = age * age_weight + bias = 17 * 2. - 35. = -1.
-    #   loss = sigmoid_cross_entropy(logits, label)
-    #   so, loss = 1 * -log ( sigmoid(-1) ) = 1.3133
-    # For multi class classifer:
-    #   loss = cross_entropy(logits, label)
-    #   where logits = 17 * age_weight + bias and label = 1
-    #   so, loss = 1 * -log ( soft_max(logits)[1] )
-    if n_classes == 2:
-      expected_loss = 1.3133
-    else:
-      logits = age_weight * age + bias
-      logits_exp = np.exp(logits)
-      softmax = logits_exp / logits_exp.sum()
-      expected_loss = -1 * math.log(softmax[0, label])
-
-    mock_optimizer = self._mock_optimizer(expected_loss=expected_loss)
-
-    est = linear.LinearClassifier(
-        feature_columns=(feature_column_lib.numeric_column('age'),),
-        n_classes=n_classes,
-        optimizer=mock_optimizer,
-        model_dir=self._model_dir)
-    self.assertEqual(0, mock_optimizer.minimize.call_count)
-
-    # Train for a few steps, and validate optimizer and final checkpoint.
-    num_steps = 10
-    est.train(
-        input_fn=lambda: ({'age': ((age,),)}, ((label,),)), steps=num_steps)
-    self.assertEqual(1, mock_optimizer.minimize.call_count)
-    self._assert_checkpoint(
-        expected_global_step=initial_global_step + num_steps,
-        expected_age_weight=age_weight,
-        expected_bias=bias)
-
-  def testFromCheckpointMultiBatch(self):
-    # Create initial checkpoint.
-    n_classes = self._n_classes
-    label = [1, 0]
-    age = [17, 18.5]
-    # For binary case, the expected weight has shape (1,1). For multi class
-    # case, the shape is (1, n_classes). In order to test the weights, set
-    # weights as 2.0 * range(n_classes).
-    age_weight = [[2.0]] if n_classes == 2 else (
-        np.reshape(2.0 * np.array(list(range(n_classes)), dtype=np.float32),
-                   (1, n_classes)))
-    bias = [-35.0] if n_classes == 2 else [-35.0] * n_classes
-    initial_global_step = 100
-    with ops.Graph().as_default():
-      variables.Variable(age_weight, name=linear_testing_utils.AGE_WEIGHT_NAME)
-      variables.Variable(bias, name=linear_testing_utils.BIAS_NAME)
-      variables.Variable(
-          initial_global_step, name=ops.GraphKeys.GLOBAL_STEP,
-          dtype=dtypes.int64)
-      linear_testing_utils.save_variables_to_ckpt(self._model_dir)
-
-    # For binary classifer:
-    #   logits = age * age_weight + bias
-    #   logits[0] = 17 * 2. - 35. = -1.
-    #   logits[1] = 18.5 * 2. - 35. = 2.
-    #   loss = sigmoid_cross_entropy(logits, label)
-    #   so, loss[0] = 1 * -log ( sigmoid(-1) ) = 1.3133
-    #       loss[1] = (1 - 0) * -log ( 1- sigmoid(2) ) = 2.1269
-    # For multi class classifer:
-    #   loss = cross_entropy(logits, label)
-    #   where logits = [17, 18.5] * age_weight + bias and label = [1, 0]
-    #   so, loss = 1 * -log ( soft_max(logits)[label] )
-    if n_classes == 2:
-      expected_loss = (1.3133 + 2.1269)
-    else:
-      logits = age_weight * np.reshape(age, (2, 1)) + bias
-      logits_exp = np.exp(logits)
-      softmax_row_0 = logits_exp[0] / logits_exp[0].sum()
-      softmax_row_1 = logits_exp[1] / logits_exp[1].sum()
-      expected_loss_0 = -1 * math.log(softmax_row_0[label[0]])
-      expected_loss_1 = -1 * math.log(softmax_row_1[label[1]])
-      expected_loss = expected_loss_0 + expected_loss_1
-
-    mock_optimizer = self._mock_optimizer(expected_loss=expected_loss)
-
-    est = linear.LinearClassifier(
-        feature_columns=(feature_column_lib.numeric_column('age'),),
-        n_classes=n_classes,
-        optimizer=mock_optimizer,
-        model_dir=self._model_dir)
-    self.assertEqual(0, mock_optimizer.minimize.call_count)
-
-    # Train for a few steps, and validate optimizer and final checkpoint.
-    num_steps = 10
-    est.train(
-        input_fn=lambda: ({'age': (age)}, (label)),
-        steps=num_steps)
-    self.assertEqual(1, mock_optimizer.minimize.call_count)
-    self._assert_checkpoint(
-        expected_global_step=initial_global_step + num_steps,
-        expected_age_weight=age_weight,
-        expected_bias=bias)
-=======
 # Tests for Linear Classifer.
->>>>>>> 1d68f729
 
 
 class LinearClassiferWithBinaryClassesTrainingTest(
