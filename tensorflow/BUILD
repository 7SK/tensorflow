--- conflicted
+++ resolved
@@ -42,8 +42,14 @@
     visibility = ["//tensorflow:__subpackages__"],
 )
 
-<<<<<<< HEAD
-=======
+py_library(
+    name = "tensorflow_py",
+    srcs = ["__init__.py"],
+    srcs_version = "PY2AND3",
+    visibility = ["//visibility:public"],
+    deps = ["//tensorflow/python"],
+)
+
 # -------------------------------------------
 # New rules should be added above this target.
 # -------------------------------------------
@@ -53,21 +59,4 @@
     deps = [
         "//tensorflow/core:tensorflow",
     ],
-)
-
->>>>>>> 22ac2b00
-py_library(
-    name = "tensorflow_py",
-    srcs = ["__init__.py"],
-    srcs_version = "PY2AND3",
-    visibility = ["//visibility:public"],
-    deps = ["//tensorflow/python"],
-)
-
-cc_binary(
-    name = "libtensorflow.so",
-    linkshared = 1,
-    deps = [
-        "//tensorflow/core:tensorflow",
-    ],
 )